"""MosaicML examples package setup."""

import os
import re
from typing import Dict, List

from setuptools import setup

_PACKAGE_NAME = 'mosaicml-examples'
_PACKAGE_DIR = 'examples'
<<<<<<< HEAD
_EXAMPLE_SUBDIRS = ('cifar', 'resnet', 'deeplab', 'bert', 'llm', 'ul2')
=======
_EXAMPLE_SUBDIRS = ('resnet_cifar', 'resnet_imagenet', 'deeplab', 'bert', 'llm',
                    'stable_diffusion')
>>>>>>> 55eb74d1
_REPO_REAL_PATH = os.path.dirname(os.path.realpath(__file__))
_PACKAGE_REAL_PATH = os.path.join(_REPO_REAL_PATH, _PACKAGE_DIR)

# Read the repo version
# We can't use `.__version__` from the library since it's not installed yet
with open(os.path.join(_PACKAGE_REAL_PATH, '__init__.py')) as f:
    content = f.read()
# regex: '__version__', whitespace?, '=', whitespace, quote, version, quote
# we put parens around the version so that it becomes elem 1 of the match
expr = re.compile(r"""^__version__\W+=\W+['"]([0-9\.]*)['"]""", re.MULTILINE)
repo_version = expr.findall(content)[0]

# Use repo README for PyPi description
with open('README.md', 'r', encoding='utf-8') as fh:
    long_description = fh.read()

# Hide the content between <!-- SETUPTOOLS_LONG_DESCRIPTION_HIDE_BEGIN --> and
# <!-- SETUPTOOLS_LONG_DESCRIPTION_HIDE_END --> tags in the README
while True:
    start_tag = '<!-- SETUPTOOLS_LONG_DESCRIPTION_HIDE_BEGIN -->'
    end_tag = '<!-- SETUPTOOLS_LONG_DESCRIPTION_HIDE_END -->'
    start = long_description.find(start_tag)
    end = long_description.find(end_tag)
    if start == -1:
        assert end == -1, 'there should be a balanced number of start and ends'
        break
    else:
        assert end != -1, 'there should be a balanced number of start and ends'
        long_description = long_description[:start] + long_description[
            end + len(end_tag):]

classifiers = [
    'Programming Language :: Python :: 3',
    'Programming Language :: Python :: 3.8',
    'Programming Language :: Python :: 3.9',
    'Programming Language :: Python :: 3.10',
]

with open(os.path.join(_REPO_REAL_PATH, 'requirements.txt'), 'r') as f:
    install_requires = f.readlines()


def _dependencies_as_dict(deps: List[str]) -> Dict[str, str]:
    """map, e.g., 'foo>=1.5,<1.6' -> {'foo': '>=1.5,<1.6'}"""
    ret = {}
    for dep in deps:
        elems = re.split('([=><])', dep.strip())
        ret[elems[0]] = ''.join(elems[1:])
    return ret


def _merge_dependencies(deps_base: List[str],
                        deps_update: List[str],
                        cpu_only: bool = False):
    """Subdir requirements.txt supersedes repo requirements."""
    base_dict = _dependencies_as_dict(deps_base)
    base_dict.update(_dependencies_as_dict(deps_update))
    base_dict.pop(_PACKAGE_NAME, None)  # avoid circular dependencies
    if cpu_only:
        # these packages can't even be installed unless there's actually
        # a GPU on your machine
        base_dict.pop('flash-attn', None)
        base_dict.pop('triton', None)
    return [k + v for k, v in base_dict.items()]  # 'foo': '>3' -> 'foo>3'


extra_deps = {}
for name in _EXAMPLE_SUBDIRS:
    subdir_path = os.path.join(_PACKAGE_REAL_PATH, name, 'requirements.txt')
    with open(subdir_path, 'r') as f:
        name = name.replace('_', '-')
        lines = f.readlines()
        extra_deps[name] = _merge_dependencies(install_requires,
                                               lines,
                                               cpu_only=False)
        extra_deps[f'{name}-cpu'] = _merge_dependencies(install_requires,
                                                        lines,
                                                        cpu_only=True)

setup(
    name=_PACKAGE_NAME,
    version=repo_version,
    author='MosaicML',
    author_email='team@mosaicml.com',
    description='Optimized starter code for deep learning training + evaluation',
    long_description=long_description,
    long_description_content_type='text/markdown',
    url='https://github.com/mosaicml/examples/',
    package_dir={_PACKAGE_DIR: _PACKAGE_REAL_PATH},
    classifiers=classifiers,
    install_requires=install_requires,
    extras_require=extra_deps,
    python_requires='>=3.7',
)<|MERGE_RESOLUTION|>--- conflicted
+++ resolved
@@ -8,12 +8,8 @@
 
 _PACKAGE_NAME = 'mosaicml-examples'
 _PACKAGE_DIR = 'examples'
-<<<<<<< HEAD
-_EXAMPLE_SUBDIRS = ('cifar', 'resnet', 'deeplab', 'bert', 'llm', 'ul2')
-=======
 _EXAMPLE_SUBDIRS = ('resnet_cifar', 'resnet_imagenet', 'deeplab', 'bert', 'llm',
-                    'stable_diffusion')
->>>>>>> 55eb74d1
+                    'stable_diffusion', 'ul2')
 _REPO_REAL_PATH = os.path.dirname(os.path.realpath(__file__))
 _PACKAGE_REAL_PATH = os.path.join(_REPO_REAL_PATH, _PACKAGE_DIR)
 
