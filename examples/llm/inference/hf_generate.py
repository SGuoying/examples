--- conflicted
+++ resolved
@@ -153,15 +153,6 @@
         tokenizer.pad_token = tokenizer.eos_token
     tokenizer.padding_side = 'left'
 
-    device = 'cuda' if torch.cuda.is_available() else 'cpu'
-    dtype = {
-        'fp16': torch.float16,
-        'bf16': torch.bfloat16,
-        'fp32': torch.float32,
-    }[args.dtype]
-    print(f'\nMoving model and inputs to device={device} and dtype={dtype}...')
-    model.to(device, dtype)
-
     # Generate kwargs
     # May be modified based on `args.batch_input_output` below
     generate_kwargs = {
@@ -174,8 +165,6 @@
         'eos_token_id': args.eos_token_id or tokenizer.eos_token_id,
         'pad_token_id': args.pad_token_id or tokenizer.pad_token_id,
     }
-<<<<<<< HEAD
-=======
     print(f'\nGenerate kwargs:\n{generate_kwargs}')
 
     if args.device is not None:
@@ -192,7 +181,6 @@
         f'\nMoving model and inputs to device={device} and dtype={model_dtype}...'
     )
     model.to(device, model_dtype)
->>>>>>> d5044ba6
 
     print(f'\nTokenizing prompts...')
     maybe_synchronize()
