--- conflicted
+++ resolved
@@ -18,14 +18,10 @@
 
 from examples.common.fdiff import FDiffMetrics
 from examples.common.generate_callback import Generate
-<<<<<<< HEAD
+
+from examples.common.monolithic_ckpt_callback import MonolithicCheckpointSaver
 from examples.common.optim import (DecoupledAdaLRLion, DecoupledClipLion,
                                    DecoupledLionW, TwoBitLionW)
-=======
-from examples.common.monolithic_ckpt_callback import MonolithicCheckpointSaver
-from examples.common.optim import (DecoupledAdaLRLion, DecoupledClipLion,
-                                   DecoupledLionW)
->>>>>>> 70146007
 from examples.common.resumption_callbacks import GlobalLRScaling, LayerFreezing
 from examples.common.text_data import build_text_dataloader
 
